--- conflicted
+++ resolved
@@ -15,18 +15,14 @@
 )
 
 func main() {
-	// Load configuration
-	cfg := config.Load()
+	// Load environment variables
+	config.LoadEnv()
 
-	log.Printf("🚀 Starting AthenAI Server...")
-	log.Printf("📊 Environment: %s", cfg.AppEnv)
-	log.Printf("🌐 Host: %s", "localhost")
-	log.Printf("🔌 Port: %s", cfg.Port)
-
-	if cfg.IsDevelopment() {
-		log.Printf("🔧 Development mode: Detailed error logging enabled")
-	} else {
-		log.Printf("🔒 Production mode: Secure error logging enabled")
+	// Get port from env or default to 8080
+	port := os.Getenv("PORT")
+	if port == "" {
+		port = "8080"
+		log.Println("PORT undefined, using 8080")
 	}
 
 	host := os.Getenv("HOST")
@@ -74,33 +70,9 @@
 	FileServer(rootRouter, "/", frontendDir)
 	log.Printf("🎨 Frontend served at: http://localhost:%s/", cfg.Port)
 
-	log.Printf("🎯 Available endpoints:")
-	log.Printf("   📖 Frontend:     http://localhost:%s/", cfg.Port)
-	log.Printf("   🔌 API:          http://localhost:%s/api/v1", cfg.Port)
-	log.Printf("   📚 Swagger:      http://localhost:%s/swagger-ui/", cfg.Port)
-	log.Printf("   🔐 Auth:         http://localhost:%s/api/v1/auth", cfg.Port)
-	log.Printf("   🏋️  Gym:          http://localhost:%s/api/v1/gym", cfg.Port)
-	log.Printf("   👤 Users:        http://localhost:%s/api/v1/user", cfg.Port)
-
-	log.Printf("")
-	log.Printf("🌟 AthenAI Server is running!")
-	log.Printf("🌐 Server URL: http://localhost:%s", cfg.Port)
-	if cfg.IsDevelopment() {
-		log.Printf("🔗 Tenant testing: Use X-Gym-ID header with requests")
-		log.Printf("📋 Example: curl -H 'X-Gym-ID: your-gym-id' http://localhost:%s/api/v1/user", cfg.Port)
-	}
-	log.Printf("📡 Press Ctrl+C to stop the server")
-	log.Printf("")
-
-<<<<<<< HEAD
 	log.Printf("Server is running on: http://%s:%s", host, port)
 	log.Printf("Documentation: http://%s:%s/swagger-ui/", host, port)
 	log.Fatal(http.ListenAndServe(":"+port, rootRouter))
-=======
-	// Bind to 0.0.0.0 to accept requests from any hostname
-	serverAddr := "0.0.0.0:" + cfg.Port
-	log.Fatal(http.ListenAndServe(serverAddr, rootRouter))
->>>>>>> adbc1175
 }
 
 // FileServer sets up a http.FileServer handler to serve static files from a directory.
